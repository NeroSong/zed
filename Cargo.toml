[workspace]
resolver = "2"
members = [
    "crates/activity_indicator",
    "crates/anthropic",
    "crates/assets",
    "crates/assistant",
    "crates/assistant_slash_command",
    "crates/audio",
    "crates/auto_update",
    "crates/breadcrumbs",
    "crates/call",
    "crates/channel",
    "crates/cli",
    "crates/client",
    "crates/clock",
    "crates/collab",
    "crates/collab_ui",
    "crates/collections",
    "crates/command_palette",
    "crates/command_palette_hooks",
    "crates/context_servers",
    "crates/copilot",
    "crates/db",
    "crates/dev_server_projects",
    "crates/diagnostics",
    "crates/editor",
    "crates/extension",
    "crates/extension_api",
    "crates/extension_cli",
    "crates/extensions_ui",
    "crates/feature_flags",
    "crates/feedback",
    "crates/file_finder",
    "crates/file_icons",
    "crates/fs",
    "crates/fsevent",
    "crates/fuzzy",
    "crates/git",
    "crates/git_hosting_providers",
    "crates/go_to_line",
    "crates/google_ai",
    "crates/gpui",
    "crates/gpui_macros",
    "crates/headless",
    "crates/html_to_markdown",
    "crates/http_client",
    "crates/image_viewer",
    "crates/indexed_docs",
    "crates/inline_completion_button",
    "crates/install_cli",
    "crates/journal",
    "crates/language",
    "crates/language_model",
    "crates/language_selector",
    "crates/language_tools",
    "crates/languages",
    "crates/live_kit_client",
    "crates/live_kit_server",
    "crates/lsp",
    "crates/markdown",
    "crates/markdown_preview",
    "crates/media",
    "crates/menu",
    "crates/multi_buffer",
    "crates/node_runtime",
    "crates/notifications",
    "crates/ollama",
    "crates/open_ai",
    "crates/outline",
    "crates/outline_panel",
    "crates/paths",
    "crates/performance",
    "crates/picker",
    "crates/prettier",
    "crates/project",
    "crates/project_panel",
    "crates/project_symbols",
    "crates/proto",
    "crates/quick_action_bar",
    "crates/recent_projects",
    "crates/refineable",
    "crates/refineable/derive_refineable",
    "crates/release_channel",
    "crates/remote",
    "crates/remote_server",
    "crates/repl",
    "crates/rich_text",
    "crates/rope",
    "crates/rpc",
    "crates/search",
    "crates/semantic_index",
    "crates/semantic_version",
    "crates/session",
    "crates/settings",
    "crates/settings_ui",
    "crates/snippet",
    "crates/snippet_provider",
    "crates/sqlez",
    "crates/sqlez_macros",
    "crates/story",
    "crates/storybook",
    "crates/sum_tree",
    "crates/supermaven",
    "crates/supermaven_api",
    "crates/tab_switcher",
    "crates/task",
    "crates/tasks_ui",
    "crates/telemetry_events",
    "crates/terminal",
    "crates/terminal_view",
    "crates/text",
    "crates/theme",
    "crates/theme_importer",
    "crates/theme_selector",
    "crates/time_format",
    "crates/title_bar",
    "crates/ui",
    "crates/ui_input",
    "crates/util",
    "crates/vcs_menu",
    "crates/vim",
    "crates/welcome",
    "crates/workspace",
    "crates/worktree",
    "crates/zed",
    "crates/zed_actions",

    #
    # Extensions
    #

    "extensions/astro",
    "extensions/clojure",
    "extensions/csharp",
    "extensions/dart",
    "extensions/deno",
    "extensions/elixir",
    "extensions/elm",
    "extensions/emmet",
    "extensions/erlang",
    "extensions/gleam",
    "extensions/glsl",
    "extensions/haskell",
    "extensions/html",
    "extensions/lua",
    "extensions/ocaml",
    "extensions/php",
    "extensions/perplexity",
    "extensions/prisma",
    "extensions/purescript",
    "extensions/ruff",
    "extensions/ruby",
    "extensions/slash-commands-example",
    "extensions/snippets",
    "extensions/svelte",
    "extensions/terraform",
    "extensions/test-extension",
    "extensions/toml",
    "extensions/uiua",
    "extensions/vue",
    "extensions/zig",

    #
    # Tooling
    #

    "tooling/xtask",
]
default-members = ["crates/zed"]

[workspace.dependencies]
#
# Workspace member crates
#

activity_indicator = { path = "crates/activity_indicator" }
ai = { path = "crates/ai" }
anthropic = { path = "crates/anthropic" }
assets = { path = "crates/assets" }
assistant = { path = "crates/assistant" }
assistant_slash_command = { path = "crates/assistant_slash_command" }
audio = { path = "crates/audio" }
auto_update = { path = "crates/auto_update" }
breadcrumbs = { path = "crates/breadcrumbs" }
call = { path = "crates/call" }
channel = { path = "crates/channel" }
cli = { path = "crates/cli" }
client = { path = "crates/client" }
clock = { path = "crates/clock" }
collab = { path = "crates/collab" }
collab_ui = { path = "crates/collab_ui" }
collections = { path = "crates/collections" }
command_palette = { path = "crates/command_palette" }
command_palette_hooks = { path = "crates/command_palette_hooks" }
context_servers = { path = "crates/context_servers" }
copilot = { path = "crates/copilot" }
db = { path = "crates/db" }
dev_server_projects = { path = "crates/dev_server_projects" }
diagnostics = { path = "crates/diagnostics" }
editor = { path = "crates/editor" }
extension = { path = "crates/extension" }
extensions_ui = { path = "crates/extensions_ui" }
feature_flags = { path = "crates/feature_flags" }
feedback = { path = "crates/feedback" }
file_finder = { path = "crates/file_finder" }
file_icons = { path = "crates/file_icons" }
fs = { path = "crates/fs" }
fsevent = { path = "crates/fsevent" }
fuzzy = { path = "crates/fuzzy" }
git = { path = "crates/git" }
git_hosting_providers = { path = "crates/git_hosting_providers" }
go_to_line = { path = "crates/go_to_line" }
google_ai = { path = "crates/google_ai" }
gpui = { path = "crates/gpui" }
gpui_macros = { path = "crates/gpui_macros" }
handlebars = "4.3"
headless = { path = "crates/headless" }
html_to_markdown = { path = "crates/html_to_markdown" }
http_client = { path = "crates/http_client" }
image_viewer = { path = "crates/image_viewer" }
indexed_docs = { path = "crates/indexed_docs" }
inline_completion_button = { path = "crates/inline_completion_button" }
install_cli = { path = "crates/install_cli" }
journal = { path = "crates/journal" }
language = { path = "crates/language" }
language_model = { path = "crates/language_model" }
language_selector = { path = "crates/language_selector" }
language_tools = { path = "crates/language_tools" }
languages = { path = "crates/languages" }
live_kit_client = { path = "crates/live_kit_client" }
live_kit_server = { path = "crates/live_kit_server" }
lsp = { path = "crates/lsp" }
markdown = { path = "crates/markdown" }
markdown_preview = { path = "crates/markdown_preview" }
media = { path = "crates/media" }
menu = { path = "crates/menu" }
multi_buffer = { path = "crates/multi_buffer" }
node_runtime = { path = "crates/node_runtime" }
notifications = { path = "crates/notifications" }
ollama = { path = "crates/ollama" }
open_ai = { path = "crates/open_ai" }
outline = { path = "crates/outline" }
outline_panel = { path = "crates/outline_panel" }
paths = { path = "crates/paths" }
performance = { path = "crates/performance" }
picker = { path = "crates/picker" }
plugin = { path = "crates/plugin" }
plugin_macros = { path = "crates/plugin_macros" }
prettier = { path = "crates/prettier" }
project = { path = "crates/project" }
project_panel = { path = "crates/project_panel" }
project_symbols = { path = "crates/project_symbols" }
proto = { path = "crates/proto" }
quick_action_bar = { path = "crates/quick_action_bar" }
recent_projects = { path = "crates/recent_projects" }
refineable = { path = "crates/refineable" }
release_channel = { path = "crates/release_channel" }
remote = { path = "crates/remote" }
remote_server = { path = "crates/remote_server" }
repl = { path = "crates/repl" }
rich_text = { path = "crates/rich_text" }
rope = { path = "crates/rope" }
rpc = { path = "crates/rpc" }
search = { path = "crates/search" }
semantic_index = { path = "crates/semantic_index" }
semantic_version = { path = "crates/semantic_version" }
session = { path = "crates/session" }
settings = { path = "crates/settings" }
settings_ui = { path = "crates/settings_ui" }
snippet = { path = "crates/snippet" }
snippet_provider = { path = "crates/snippet_provider" }
sqlez = { path = "crates/sqlez" }
sqlez_macros = { path = "crates/sqlez_macros" }
story = { path = "crates/story" }
storybook = { path = "crates/storybook" }
sum_tree = { path = "crates/sum_tree" }
supermaven = { path = "crates/supermaven" }
supermaven_api = { path = "crates/supermaven_api" }
tab_switcher = { path = "crates/tab_switcher" }
task = { path = "crates/task" }
tasks_ui = { path = "crates/tasks_ui" }
telemetry_events = { path = "crates/telemetry_events" }
terminal = { path = "crates/terminal" }
terminal_view = { path = "crates/terminal_view" }
text = { path = "crates/text" }
theme = { path = "crates/theme" }
theme_importer = { path = "crates/theme_importer" }
theme_selector = { path = "crates/theme_selector" }
time_format = { path = "crates/time_format" }
title_bar = { path = "crates/title_bar" }
ui = { path = "crates/ui" }
ui_input = { path = "crates/ui_input" }
util = { path = "crates/util" }
vcs_menu = { path = "crates/vcs_menu" }
vim = { path = "crates/vim" }
welcome = { path = "crates/welcome" }
workspace = { path = "crates/workspace" }
worktree = { path = "crates/worktree" }
zed = { path = "crates/zed" }
zed_actions = { path = "crates/zed_actions" }

#
# External crates
#

aho-corasick = "1.1"
alacritty_terminal = { git = "https://github.com/alacritty/alacritty", rev = "91d034ff8b53867143c005acfaa14609147c9a2c" }
any_vec = "0.14"
anyhow = "1.0.86"
arrayvec = { version = "0.7.4", features = ["serde"] }
ashpd = "0.9.1"
async-compression = { version = "0.4", features = ["gzip", "futures-io"] }
async-dispatcher = "0.1"
async-fs = "1.6"
async-pipe = { git = "https://github.com/zed-industries/async-pipe-rs", rev = "82d00a04211cf4e1236029aa03e6b6ce2a74c553" }
async-recursion = "1.0.0"
async-tar = "0.4.2"
async-trait = "0.1"
async-tungstenite = "0.23"
async-watch = "0.3.1"
async_zip = { version = "0.0.17", features = ["deflate", "deflate64"] }
base64 = "0.22"
bitflags = "2.6.0"
<<<<<<< HEAD
blade-graphics = { git = "https://github.com/kvark/blade", rev = "ac25c77ed8d86c386a541c935ffe0a0f6024e701" }
blade-macros = { git = "https://github.com/kvark/blade", rev = "ac25c77ed8d86c386a541c935ffe0a0f6024e701" }
blade-util = { git = "https://github.com/kvark/blade", rev = "ac25c77ed8d86c386a541c935ffe0a0f6024e701" }
blake3 = "1.5.3"
=======
blade-graphics = { git = "https://github.com/kvark/blade", rev = "7f54ddfc001edc48225e6602d3c38ebb855421aa" }
blade-macros = { git = "https://github.com/kvark/blade", rev = "7f54ddfc001edc48225e6602d3c38ebb855421aa" }
blade-util = { git = "https://github.com/kvark/blade", rev = "7f54ddfc001edc48225e6602d3c38ebb855421aa" }
>>>>>>> c0ea806a
cargo_metadata = "0.18"
cargo_toml = "0.20"
chrono = { version = "0.4", features = ["serde"] }
clap = { version = "4.4", features = ["derive"] }
clickhouse = "0.11.6"
cocoa = "0.25"
core-foundation = "0.9.3"
core-foundation-sys = "0.8.6"
ctor = "0.2.6"
dashmap = "6.0"
derive_more = "0.99.17"
dirs = "4.0"
emojis = "0.6.1"
env_logger = "0.11"
exec = "0.3.1"
fork = "0.1.23"
futures = "0.3"
futures-batch = "0.6.1"
futures-lite = "1.13"
git2 = { version = "0.19", default-features = false }
globset = "0.4"
heed = { version = "0.20.1", features = ["read-txn-no-tls"] }
hex = "0.4.3"
hyper = "0.14"
html5ever = "0.27.0"
ignore = "0.4.22"
image = "0.25.1"
indexmap = { version = "1.6.2", features = ["serde"] }
indoc = "2"
# We explicitly disable http2 support in isahc.
isahc = { version = "1.7.2", default-features = false, features = [
    "text-decoding",
] }
itertools = "0.11.0"
jsonwebtoken = "9.3"
libc = "0.2"
linkify = "0.10.0"
log = { version = "0.4.16", features = ["kv_unstable_serde", "serde"] }
markup5ever_rcdom = "0.3.0"
nanoid = "0.4"
nix = "0.28"
num-format = "0.4.4"
once_cell = "1.19.0"
ordered-float = "2.1.1"
palette = { version = "0.7.5", default-features = false, features = ["std"] }
parking_lot = "0.12.1"
pathdiff = "0.2"
profiling = "1"
postage = { version = "0.5", features = ["futures-traits"] }
pretty_assertions = "1.3.0"
prost = "0.9"
prost-build = "0.9"
prost-types = "0.9"
pulldown-cmark = { version = "0.10.0", default-features = false }
rand = "0.8.5"
regex = "1.5"
repair_json = "0.1.0"
rsa = "0.9.6"
runtimelib = { version = "0.15", default-features = false, features = [
    "async-dispatcher-runtime",
] }
rusqlite = { version = "0.29.0", features = ["blob", "array", "modern_sqlite"] }
rustc-demangle = "0.1.23"
rust-embed = { version = "8.4", features = ["include-exclude"] }
schemars = { version = "0.8", features = ["impl_json_schema"] }
semver = "1.0"
serde = { version = "1.0", features = ["derive", "rc"] }
serde_derive = { version = "1.0", features = ["deserialize_in_place"] }
serde_json = { version = "1.0", features = ["preserve_order", "raw_value"] }
serde_json_lenient = { version = "0.1", features = [
    "preserve_order",
    "raw_value",
] }
serde_repr = "0.1"
sha2 = "0.10"
shellexpand = "2.1.0"
shlex = "1.3.0"
signal-hook = "0.3.17"
similar = "1.3"
simplelog = "0.12.2"
smallvec = { version = "1.6", features = ["union"] }
smol = "1.2"
strsim = "0.11"
strum = { version = "0.25.0", features = ["derive"] }
subtle = "2.5.0"
sys-locale = "0.3.1"
sysinfo = "0.30.7"
tempfile = "3.9.0"
thiserror = "1.0.29"
tiktoken-rs = "0.5.9"
time = { version = "0.3", features = [
    "macros",
    "parsing",
    "serde",
    "serde-well-known",
    "formatting",
] }
tiny_http = "0.8"
toml = "0.8"
tokio = { version = "1", features = ["full"] }
tower-http = "0.4.4"
tree-sitter = { version = "0.22", features = ["wasm"] }
tree-sitter-bash = "0.21"
tree-sitter-c = "0.21"
tree-sitter-cpp = "0.22"
tree-sitter-css = "0.21"
tree-sitter-elixir = "0.2"
tree-sitter-embedded-template = "0.20.0"
tree-sitter-go = "0.21"
tree-sitter-go-mod = { git = "https://github.com/camdencheek/tree-sitter-go-mod", rev = "1f55029bacd0a6a11f6eb894c4312d429dcf735c", package = "tree-sitter-gomod" }
tree-sitter-gowork = { git = "https://github.com/d1y/tree-sitter-go-work", rev = "dcbabff454703c3a4bc98a23cf8778d4be46fd22" }
tree-sitter-heex = { git = "https://github.com/phoenixframework/tree-sitter-heex", rev = "6dd0303acf7138dd2b9b432a229e16539581c701" }
tree-sitter-html = "0.20"
tree-sitter-jsdoc = "0.21"
tree-sitter-json = "0.21"
tree-sitter-md = { git = "https://github.com/zed-industries/tree-sitter-markdown", rev = "e3855e37f8f2c71aa7513c18a9c95fb7461b1b10" }
protols-tree-sitter-proto = "0.2"
tree-sitter-python = "0.21"
tree-sitter-regex = "0.21"
tree-sitter-ruby = "0.21"
tree-sitter-rust = "0.21"
tree-sitter-typescript = "0.21"
tree-sitter-yaml = "0.6"
unindent = "0.1.7"
unicase = "2.6"
unicode-segmentation = "1.10"
url = "2.2"
uuid = { version = "1.1.2", features = ["v4", "v5", "serde"] }
wasmparser = "0.201"
wasm-encoder = "0.201"
wasmtime = { version = "21.0.1", default-features = false, features = [
    "async",
    "demangle",
    "runtime",
    "cranelift",
    "component-model",
] }
wasmtime-wasi = "21.0.1"
which = "6.0.0"
wit-component = "0.201"

[workspace.dependencies.async-stripe]
version = "0.38"
default-features = false
features = [
    "runtime-tokio-hyper-rustls",
    "billing",
    "checkout",
    "events",
    # The features below are only enabled to get the `events` feature to build.
    "chrono",
    "connect",
]

[workspace.dependencies.windows]
version = "0.58"
features = [
    "implement",
    "Foundation_Numerics",
    "System",
    "System_Threading",
    "UI_ViewManagement",
    "Wdk_System_SystemServices",
    "Win32_Globalization",
    "Win32_Graphics_Direct2D",
    "Win32_Graphics_Direct2D_Common",
    "Win32_Graphics_DirectWrite",
    "Win32_Graphics_Dwm",
    "Win32_Graphics_Dxgi_Common",
    "Win32_Graphics_Gdi",
    "Win32_Graphics_Imaging",
    "Win32_Graphics_Imaging_D2D",
    "Win32_Security",
    "Win32_Security_Credentials",
    "Win32_Storage_FileSystem",
    "Win32_System_Com",
    "Win32_System_Com_StructuredStorage",
    "Win32_System_DataExchange",
    "Win32_System_LibraryLoader",
    "Win32_System_Memory",
    "Win32_System_Ole",
    "Win32_System_SystemInformation",
    "Win32_System_SystemServices",
    "Win32_System_Threading",
    "Win32_System_WinRT",
    "Win32_UI_Controls",
    "Win32_UI_HiDpi",
    "Win32_UI_Input_Ime",
    "Win32_UI_Input_KeyboardAndMouse",
    "Win32_UI_Shell",
    "Win32_UI_WindowsAndMessaging",
]

[patch.crates-io]
# Patch Tree-sitter for updated wasmtime.
tree-sitter = { git = "https://github.com/tree-sitter/tree-sitter", rev = "7f4a57817d58a2f134fe863674acad6bbf007228" }

[profile.dev]
split-debuginfo = "unpacked"
debug = "limited"
codegen-units = 16

[profile.dev.package]
taffy = { opt-level = 3 }
cranelift-codegen = { opt-level = 3 }
resvg = { opt-level = 3 }
rustybuzz = { opt-level = 3 }
ttf-parser = { opt-level = 3 }
wasmtime-cranelift = { opt-level = 3 }
wasmtime = { opt-level = 3 }

[profile.release]
debug = "limited"
lto = "thin"
codegen-units = 1

[profile.release.package]
zed = { codegen-units = 16 }

[profile.release-fast]
inherits = "release"
lto = false
codegen-units = 16

[workspace.lints.clippy]
dbg_macro = "deny"
todo = "deny"

# Motivation: We use `vec![a..b]` a lot when dealing with ranges in text, so
# warning on this rule produces a lot of noise.
single_range_in_vec_init = "allow"

# These are all of the rules that currently have violations in the Zed
# codebase.
#
# We'll want to drive this list down by either:
# 1. fixing violations of the rule and begin enforcing it
# 2. deciding we want to allow the rule permanently, at which point
#    we should codify that separately above.
#
# This list shouldn't be added to; it should only get shorter.
# =============================================================================

# There are a bunch of rules currently failing in the `style` group, so
# allow all of those, for now.
style = { level = "allow", priority = -1 }

# Individual rules that have violations in the codebase:
type_complexity = "allow"

[workspace.metadata.cargo-machete]
ignored = ["bindgen", "cbindgen", "prost_build", "serde"]<|MERGE_RESOLUTION|>--- conflicted
+++ resolved
@@ -322,16 +322,10 @@
 async_zip = { version = "0.0.17", features = ["deflate", "deflate64"] }
 base64 = "0.22"
 bitflags = "2.6.0"
-<<<<<<< HEAD
-blade-graphics = { git = "https://github.com/kvark/blade", rev = "ac25c77ed8d86c386a541c935ffe0a0f6024e701" }
-blade-macros = { git = "https://github.com/kvark/blade", rev = "ac25c77ed8d86c386a541c935ffe0a0f6024e701" }
-blade-util = { git = "https://github.com/kvark/blade", rev = "ac25c77ed8d86c386a541c935ffe0a0f6024e701" }
-blake3 = "1.5.3"
-=======
 blade-graphics = { git = "https://github.com/kvark/blade", rev = "7f54ddfc001edc48225e6602d3c38ebb855421aa" }
 blade-macros = { git = "https://github.com/kvark/blade", rev = "7f54ddfc001edc48225e6602d3c38ebb855421aa" }
 blade-util = { git = "https://github.com/kvark/blade", rev = "7f54ddfc001edc48225e6602d3c38ebb855421aa" }
->>>>>>> c0ea806a
+blake3 = "1.5.3"
 cargo_metadata = "0.18"
 cargo_toml = "0.20"
 chrono = { version = "0.4", features = ["serde"] }
