--- conflicted
+++ resolved
@@ -33,25 +33,15 @@
     LanguageModelId, LanguageModelProviderId, LanguageModelRegistry, LanguageModelResponseMessage,
 };
 pub(crate) use model_selector::*;
-<<<<<<< HEAD
+pub use prompts::PromptBuilder;
+use prompts::PromptLoadingParams;
 use semantic_index::{CloudEmbeddingProvider, SemanticDb};
 use serde::{Deserialize, Serialize};
 use settings::{update_settings_file, Settings, SettingsStore};
 use slash_command::{
-    active_command, auto_command, default_command, diagnostics_command, docs_command,
-    fetch_command, file_command, now_command, project_command, prompt_command, search_command,
-    symbols_command, tabs_command, term_command,
-=======
-pub use prompts::PromptBuilder;
-use prompts::PromptLoadingParams;
-use semantic_index::{CloudEmbeddingProvider, SemanticIndex};
-use serde::{Deserialize, Serialize};
-use settings::{update_settings_file, Settings, SettingsStore};
-use slash_command::{
-    context_server_command, default_command, diagnostics_command, docs_command, fetch_command,
-    file_command, now_command, project_command, prompt_command, search_command, symbols_command,
+    auto_command, context_server_command, default_command, diagnostics_command, docs_command,
+    fetch_command, file_command, now_command, project_command, search_command, symbols_command,
     tab_command, terminal_command, workflow_command,
->>>>>>> 28568429
 };
 use std::sync::Arc;
 pub(crate) use streaming_diff::*;
@@ -373,7 +363,6 @@
     slash_command_registry.register_command(symbols_command::OutlineSlashCommand, true);
     slash_command_registry.register_command(tab_command::TabSlashCommand, true);
     slash_command_registry.register_command(project_command::ProjectSlashCommand, true);
-    slash_command_registry.register_command(prompt_command::PromptSlashCommand, true);
     slash_command_registry.register_command(default_command::DefaultSlashCommand, false);
     slash_command_registry.register_command(terminal_command::TerminalSlashCommand, true);
     slash_command_registry.register_command(now_command::NowSlashCommand, false);
@@ -387,15 +376,17 @@
     }
     slash_command_registry.register_command(fetch_command::FetchSlashCommand, false);
 
-<<<<<<< HEAD
-    cx.observe_flag::<auto_command::AutoSlashCommandFeatureFlag, _>(move |is_enabled, _cx| {
-        if is_enabled {
-            // [#auto-staff-ship] TODO remove this when /auto is no longer staff-shipped
-            slash_command_registry.register_command(auto_command::AutoCommand, true);
+    cx.observe_flag::<auto_command::AutoSlashCommandFeatureFlag, _>({
+        let slash_command_registry = slash_command_registry.clone();
+        move |is_enabled, _cx| {
+            if is_enabled {
+                // [#auto-staff-ship] TODO remove this when /auto is no longer staff-shipped
+                slash_command_registry.register_command(auto_command::AutoCommand, true);
+            }
         }
     })
     .detach();
-=======
+
     update_slash_commands_from_settings(cx);
     cx.observe_global::<SettingsStore>(update_slash_commands_from_settings)
         .detach();
@@ -426,7 +417,6 @@
     } else {
         slash_command_registry.unregister_command(project_command::ProjectSlashCommand);
     }
->>>>>>> 28568429
 }
 
 pub fn humanize_token_count(count: usize) -> String {
