--- conflicted
+++ resolved
@@ -152,11 +152,8 @@
     pub mtime: SystemTime,
     pub is_symlink: bool,
     pub is_dir: bool,
-<<<<<<< HEAD
     pub len: u64,
-=======
     pub is_fifo: bool,
->>>>>>> 58c0f397
 }
 
 #[derive(Default)]
