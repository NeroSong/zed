--- conflicted
+++ resolved
@@ -1845,11 +1845,8 @@
     bool is_ignored = 7;
     bool is_external = 8;
     optional GitStatus git_status = 9;
-<<<<<<< HEAD
-    optional uint64 size = 10;
-=======
     bool is_fifo = 10;
->>>>>>> 58c0f397
+    optional uint64 size = 11;
 }
 
 message RepositoryEntry {
